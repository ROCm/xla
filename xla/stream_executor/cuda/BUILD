--- conflicted
+++ resolved
@@ -191,27 +191,6 @@
 )
 
 xla_cc_test(
-<<<<<<< HEAD
-=======
-    name = "stream_search_test",
-    size = "small",
-    srcs = ["stream_search_test.cc"],
-    tags = tf_cuda_tests_tags() + [
-        "no_rocm",
-        "requires-gpu-nvidia",
-    ],
-    deps = [
-        ":cuda_platform",
-        "//xla/stream_executor",
-        "//xla/stream_executor/host:host_platform",
-        "@com_google_absl//absl/status:statusor",
-        "@tsl//tsl/platform:test",
-        "@tsl//tsl/platform:test_main",
-    ],
-)
-
-xla_cc_test(
->>>>>>> 9860623b
     name = "cuda_driver_test",
     srcs = ["cuda_driver_test.cc"],
     tags = tf_cuda_tests_tags() + [
@@ -228,28 +207,6 @@
     ],
 )
 
-<<<<<<< HEAD
-=======
-xla_cc_test(
-    name = "memcpy_test",
-    srcs = ["memcpy_test.cc"],
-    tags = tf_cuda_tests_tags() + [
-        "no_rocm",
-        "requires-gpu-nvidia",
-    ],
-    deps = [
-        ":cuda_platform",
-        "//xla/stream_executor",
-        "//xla/stream_executor:device_memory",
-        "//xla/stream_executor:platform_manager",
-        "@tsl//tsl/lib/core:status_test_util",
-        "@tsl//tsl/platform:statusor",
-        "@tsl//tsl/platform:test",
-        "@tsl//tsl/platform:test_main",
-    ],
-)
-
->>>>>>> 9860623b
 # The activation library is tightly coupled to the executor library.
 # TODO(leary) split up cuda_executor.cc so that this can stand alone.
 cc_library(
